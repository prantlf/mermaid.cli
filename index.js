--- conflicted
+++ resolved
@@ -55,23 +55,14 @@
   error(`Output directory "${outputDir}/" doesn't exist`)
 }
 
-// check configFile
+// check config files
 let mermaidConfig = { theme }
 if (configFile) {
-<<<<<<< HEAD
   checkConfig(configFile)
+  mermaidConfig = Object.assign(mermaidConfig, JSON.parse(fs.readFileSync(configFile, 'utf-8')))
 }
-
 if (headlessConfig) {
   checkConfig(headlessConfig)
-=======
-  if (!fs.existsSync(configFile)) {
-    error(`Configuration file "${configFile}" doesn't exist`)
-  } else if (!/\.(?:json)$/.test(configFile)) {
-    error(`Config file must end with ".json"`)
-  }
-  mermaidConfig = Object.assign(mermaidConfig, JSON.parse(fs.readFileSync(configFile, 'utf-8')))
->>>>>>> cd84d3c1
 }
 
 // check cssFile
@@ -90,36 +81,18 @@
 height = parseInt(height)
 backgroundColor = backgroundColor || 'white';
 
-<<<<<<< HEAD
-;(async () => {
+(async () => {
   const headlessOpts = (headlessConfig)
     ? JSON.parse(fs.readFileSync(headlessConfig, 'utf-8'))
     : {}
   const browser = await puppeteer.launch(headlessOpts)
-=======
-(async () => {
-  const browser = await puppeteer.launch()
->>>>>>> cd84d3c1
   const page = await browser.newPage()
   page.setViewport({ width, height })
   await page.goto(`file://${path.join(__dirname, 'index.html')}`)
   await page.evaluate(`document.body.style.background = '${backgroundColor}'`)
   const definition = fs.readFileSync(input, 'utf-8')
 
-<<<<<<< HEAD
-  var myconfig, myCSS
-  if (configFile) {
-    myconfig = JSON.parse(fs.readFileSync(configFile, 'utf-8'))
-  }
-
-  if (cssFile) {
-    myCSS = fs.readFileSync(cssFile, 'utf-8')
-  }
-
-  await page.$eval('#container', (container, definition, theme, myconfig, myCSS) => {
-=======
   await page.$eval('#container', (container, definition, mermaidConfig, myCSS) => {
->>>>>>> cd84d3c1
     container.innerHTML = definition
     window.mermaid.initialize(mermaidConfig)
 
