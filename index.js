--- conflicted
+++ resolved
@@ -59,13 +59,9 @@
   .option('-t, --theme [theme]', 'Theme of the chart, could be default, forest, dark or neutral. Optional. Default: default', /^default|forest|dark|neutral$/, 'default')
   .option('-w, --width [width]', 'Width of the page. Optional. Default: 800', /^\d+$/, '800')
   .option('-H, --height [height]', 'Height of the page. Optional. Default: 600', /^\d+$/, '600')
-<<<<<<< HEAD
+  .option('-s, --scale [scaleFactor]', 'Pixel density factor. Example: 2 for "retina" output. Default: 1. Optional', /^\d$/, '1')
   .option('-f, --format [format]', 'Output format. Optional. Default: inferred from the file extension or svg')
   .option('-i, --input [input]', 'Input mermaid file. Optional. Default: standard input')
-=======
-  .option('-s, --scale [scaleFactor]', 'Pixel density factor. Example: 2 for "retina" output. Default: 1. Optional', /^\d$/, '1')
-  .option('-i, --input <input>', 'Input mermaid file. Required.')
->>>>>>> 5acdd806
   .option('-o, --output [output]', 'Output file. It should be either svg, png or pdf. Optional. Default: input + ".svg"')
   .option('-b, --backgroundColor [backgroundColor]', 'Background color. Example: transparent, red, \'#F0F0F0\'. Optional. Default: white')
   .option('-c, --configFile [configFile]', 'JSON configuration file for mermaid. Optional')
@@ -73,8 +69,7 @@
   .option('-p --puppeteerConfigFile [puppeteerConfigFile]', 'JSON configuration file for puppeteer. Optional')
   .parse(process.argv)
 
-<<<<<<< HEAD
-let { theme, width, height, format, input, output, backgroundColor, configFile, cssFile, puppeteerConfigFile } = commander
+let { theme, width, height, scale, format, input, output, backgroundColor, configFile, cssFile, puppeteerConfigFile } = commander
 
 // check input file or use standard input
 let inputStream
@@ -85,12 +80,6 @@
   inputStream = fs.createReadStream(input)
 } else {
   inputStream = process.stdin
-=======
-let { theme, width, height, scale, input, output, backgroundColor, configFile, cssFile, puppeteerConfigFile } = commander
-// check input file
-if (!input) {
-  error('Please specify input file: -i <input>')
->>>>>>> 5acdd806
 }
 
 // check format
