--- conflicted
+++ resolved
@@ -14,11 +14,7 @@
   },
   "dependencies": {
     "chalk": "^2.3.0",
-<<<<<<< HEAD
-    "commander": "^2.11.0",
-=======
     "commander": "^2.13.0",
->>>>>>> cd84d3c1
     "puppeteer": "^1.0.0"
   },
   "devDependencies": {
